<<<<<<< HEAD
import { Menu, MenuItem, setIcon, TFile } from "obsidian";
=======
import { Menu, Notice, setIcon, TFile } from "obsidian";
>>>>>>> df073752
import * as React from "react";
import { Contact, getSubkeyNameFallback, parseKey } from "src/contacts";
import { getApp } from "src/context/sharedAppContext";
import { fileId, openFile } from "src/file/file";
import { sync } from "src/sync";
import { updateFromRemote } from "src/sync/sync";
import { useSyncEnabled } from "src/ui/hooks/syncEnabledHook";
import Avatar from "src/ui/sidebar/components/Avatar";
import { CopyableItem } from "src/ui/sidebar/components/CopyableItem";
import { getUiName, uiSafeString } from "src/util/nameUtils";
import {handleContextMenu} from "./ContextMenu";

type ContactProps = {
	contact: Contact;
	exportVCF: (contactFile: TFile) => void;
	processAvatar: (contact: Contact) => void;
};



export const ContactView = (props: ContactProps) => {
  const syncEnabled = useSyncEnabled();
	const {workspace} = getApp();
	const contact = props.contact;
	const buttons = React.useRef<(HTMLElement | null)[]>([]);

  React.useEffect(() => {
		buttons.current.forEach(setIconForButton);
	}, [buttons, syncEnabled]);

  const renderTopThreeItems = (
    base: string,
    sortArray: string[],
    data: Record<string, any>,
    renderItem: (key: string, value: string, keyParts: ReturnType<typeof parseKey>) => JSX.Element
  ): JSX.Element[] | null => {
    const entries: [string, string][] = Object.entries(data)
      .filter(
        ([key, value]) => {
          if (!key.startsWith(base)) return false;
          if (value === null) return false;
          return value !== '';
        }
      )
      .sort(([aKey], [bKey]) => {
        const aIndex = sortArray.indexOf(aKey);
        const bIndex = sortArray.indexOf(bKey);
        return (aIndex === -1 ? 999 : aIndex) - (bIndex === -1 ? 999 : bIndex);
      });

    const reversed = [...entries].reverse();
    const seen = new Set<string>();
    const deduped: [string, string][] = [];

    for (const [key, value] of reversed) {
      if (!seen.has(value)) {
        deduped.push([key, value]);
        seen.add(value);
      }
    }

    const topThree = deduped.reverse().slice(0, 3);
    if (!topThree.length) return null;

    try {
      return topThree.map(([key, value]) => {
        const keyParts = parseKey(key);
        return renderItem(key, value, keyParts);
      });
    } catch (e) {
      console.error('Failed to render Display Items', e, topThree);
      return null;
    }

  };


	const renderTopEmails =  (base: string, sortArray: string[], data: Record<string, any>) => {
    return renderTopThreeItems(base, sortArray, data, (key, value, keyParts) => {
      return value.length > 23 ? (
        <CopyableItem key={key} value={value}>
          @ <a href={`mailto:${value}`}>Email {keyParts.type?.toLowerCase()} </a>
        </CopyableItem>
      ) : (
        <CopyableItem key={key} value={value}>
          <a href={`mailto:${value}`}>{value}</a>
        </CopyableItem>
      )
    });
	}

	const renderTopPhones = (base: string, sortArray: string[], data: Record<string, any>) => {
    return renderTopThreeItems(base, sortArray, data, (key, value, keyParts) => (
      <CopyableItem key={key} value={value}>
        <a href={`tel:${value}`}>{keyParts.type?.toLowerCase()} {value}</a>
      </CopyableItem>
    ));
	}

	const renderOrganization = (values: any) => {
		if (values[`ORG`]) {
			return (
				<div className="bizzy-card-organization">
					{values[`ORG`]}
				</div>
			)
		}
		return null;
	}

	const renderFirstAdress = (prefix: string[], values: any) => {
		for (let i = 0; i < prefix.length; i++) {
			const pre = prefix[i];
			if (values[`${pre}.STREET`]) {
				return (
					<CopyableItem value={[
						values[`${pre}.PO`],
						values[`${pre}.STREET`],
						values[`${pre}.EXT`],
						values[`${pre}.POSTAL`],
						values[`${pre}.LOCALITY`],
						values[`${pre}.REGION`],
						values[`${pre}.COUNTRY`]
					].join(' ')}>
						{(values[`${pre}.PO`] || values[`${pre}.STREET`] || values[`${prefix}.EXT`]) && (
							<div>
								{[
									values[`${pre}.PO`],
									values[`${pre}.STREET`],
									values[`${pre}.EXT`]
								]
                  .map(uiSafeString)
                  .filter((value)=> value !== undefined)
									.join(' ')}
							</div>
						)}
						{(values[`${pre}.POSTAL`] || values[`${pre}.LOCALITY`]) && (
							<div>
								{[
									values[`${pre}.POSTAL`],
									values[`${pre}.LOCALITY`],
								]
                  .map(uiSafeString)
                  .filter((value)=> value !== undefined)
									.join(' ')}
							</div>
						)}
						{(values[`${pre}.REGION`] || values[`${pre}.COUNTRY`]) && (
							<div>
								{[
									values[`${pre}.REGION`],
									values[`${pre}.COUNTRY`]
								]
                  .map(uiSafeString)
                  .filter((value)=> value !== undefined)
									.join(' ')}
							</div>
						)}
					</CopyableItem>
				)
			}
		}
		return null;
	};

<<<<<<< HEAD
  const handleSyncContextMenu = (myContact: Contact) => {
    return (event: React.MouseEvent) => {
      event.preventDefault();
      event.stopPropagation();
      const menu = new Menu();
      menu.addItem((item:MenuItem) =>
        item.setSection("vcf-sync-main").setTitle("Push").setIcon("square-arrow-up").onClick(() =>{
          sync.pushToRemote(myContact);
        })
      );
      menu.addItem((item:MenuItem) =>
        item.setSection("vcf-sync-main").setTitle("Pull").setIcon("square-arrow-down").onClick(() =>{
          sync.updateFromRemote(myContact);
        })
      );
      menu.addItem((item:MenuItem) =>
        item.setSection("vcf-sync-danger").setTitle("Delete").setIcon("trash-2").onClick(() =>{
          sync.deleteOnRemote(myContact);
        })
      );
      menu.showAtPosition({ x: event.pageX, y: event.pageY });
    }

  };
=======
	const showContextMenu = (event: React.MouseEvent<HTMLDivElement>) => {
    handleContextMenu(event, contact);
	}
>>>>>>> df073752

	return (
		<div
			className="contact-card"
			onClick={() => openFile(contact.file, workspace)}
			id={fileId(contact.file)}
		>
			<div className="content">
				<div className="inner-card-container">
					<div className="bizzy-card-container"  onContextMenu={showContextMenu}>
						{renderOrganization(contact.data)}
						<div className="biz-card-a">
							<div className="biz-headshot biz-pic-drew">
								<Avatar photoUrl={contact.data["PHOTO"]} firstName={contact.data["N.GN"]}
												lastName={contact.data["N.FN"]} functionalName={contact.data["FN"]}/>
								<div className="biz-words-container">
									<div className="biz-name">
                    {getUiName(contact.data)}
                  </div>

									{contact.data["ROLE"] ? (
										<div className="biz-title">{contact.data["ROLE"]}</div>
									) : contact.data["CATEGORIES"] ? (
										<div className="biz-title">{contact.data["CATEGORIES"]}</div>
									) : null}

								</div>
							</div>
						</div>

						<div className="biz-card-b">
							<div className="biz-shape">
							</div>
							<div className="biz-contact-box">
								{renderTopPhones('TEL', ['TEL', 'TEL[CELL]', 'TEL[HOME]', 'TEL[WORK]'],  contact.data)}
                {renderTopEmails('EMAIL', ['TEL', 'EMAIL[HOME]', 'EMAIL[WORK]'],  contact.data)}
								{renderFirstAdress(['ADR[WORK]', 'ADR[HOME]', 'ADR'], contact.data)}
							</div>
						</div>
						<div className="biz-contact-actions">
							<div
								data-icon="image-up"
								className={
									"clickable-icon nav-action-button "
								}
								aria-label="Process avatar"
								ref={(element) => (buttons.current[0] = element)}
								onClick={(event) => {
                  event.stopPropagation();
                  props.processAvatar(contact);
                }}
							>
							</div>
							<div
								data-icon="file-up"
								className={
									"clickable-icon nav-action-button "
								}
								aria-label="Export vcf"
								ref={(element) => (buttons.current[1] = element)}
								onClick={(event) => {
                  event.stopPropagation();
                  props.exportVCF(contact.file);
                }}
							>
							</div>
              {syncEnabled ?
                <div
                  data-icon="refresh-ccw-dot"
                  className={
                    "clickable-icon nav-action-button "
                  }
                  aria-label="Sync"
                  ref={(element) => (buttons.current[2] = element)}
                  onClick={handleSyncContextMenu(contact)}
                >
                </div>
              : null}
						</div>
					</div>
				</div>
			</div>
		</div>
	);
};

function setIconForButton(button: HTMLElement | null) {
	if (button != null) {
		const icon = button.getAttr("data-icon");
		if (icon != null) {
			setIcon(button, icon);
		}
	}
}<|MERGE_RESOLUTION|>--- conflicted
+++ resolved
@@ -1,14 +1,9 @@
-<<<<<<< HEAD
-import { Menu, MenuItem, setIcon, TFile } from "obsidian";
-=======
-import { Menu, Notice, setIcon, TFile } from "obsidian";
->>>>>>> df073752
+import {Menu, MenuItem, Notice, setIcon, TFile} from "obsidian";
 import * as React from "react";
-import { Contact, getSubkeyNameFallback, parseKey } from "src/contacts";
+import { Contact, parseKey } from "src/contacts";
 import { getApp } from "src/context/sharedAppContext";
 import { fileId, openFile } from "src/file/file";
 import { sync } from "src/sync";
-import { updateFromRemote } from "src/sync/sync";
 import { useSyncEnabled } from "src/ui/hooks/syncEnabledHook";
 import Avatar from "src/ui/sidebar/components/Avatar";
 import { CopyableItem } from "src/ui/sidebar/components/CopyableItem";
@@ -25,13 +20,13 @@
 
 export const ContactView = (props: ContactProps) => {
   const syncEnabled = useSyncEnabled();
-	const {workspace} = getApp();
+	const { workspace } = getApp();
 	const contact = props.contact;
 	const buttons = React.useRef<(HTMLElement | null)[]>([]);
-
   React.useEffect(() => {
 		buttons.current.forEach(setIconForButton);
 	}, [buttons, syncEnabled]);
+
 
   const renderTopThreeItems = (
     base: string,
@@ -168,8 +163,7 @@
 		return null;
 	};
 
-<<<<<<< HEAD
-  const handleSyncContextMenu = (myContact: Contact) => {
+ const handleSyncContextMenu = (myContact: Contact) => {
     return (event: React.MouseEvent) => {
       event.preventDefault();
       event.stopPropagation();
@@ -193,11 +187,10 @@
     }
 
   };
-=======
+
 	const showContextMenu = (event: React.MouseEvent<HTMLDivElement>) => {
     handleContextMenu(event, contact);
 	}
->>>>>>> df073752
 
 	return (
 		<div
