<<<<<<< HEAD
import { effect } from "@preact/signals-core";
import { MarkdownView, normalizePath, Notice, TFile, TFolder } from "obsidian";
=======
import { App, MarkdownView, normalizePath, Notice, TFile, TFolder } from "obsidian";
>>>>>>> 0f80ef3d
import * as React from "react";
import { Contact, getFrontmatterFromFiles, mdRender } from "src/contacts";
import { vcard } from "src/contacts/vcard";
import { getApp } from "src/context/sharedAppContext";
<<<<<<< HEAD
import { getSettings, settings } from "src/context/sharedSettingsContext";
=======
import { getSettings, onSettingsChange } from "src/context/sharedSettingsContext";
import { ContactsPluginSettings } from "src/settings/settings.d";
>>>>>>> 0f80ef3d
import {
  createContactFile,
  createFileName,
  findContactFiles, isFileInFolder,
  openFilePicker,
  saveVcardFilePicker
} from "src/file/file";
import { ContactsPluginSettings } from "src/settings/settings";
import { useSettings } from "src/ui/hooks/settingsHook";
import { ContactsListView } from "src/ui/sidebar/components/ContactsListView";
import { HeaderView } from "src/ui/sidebar/components/HeaderView";
import { InsightsView } from "src/ui/sidebar/components/InsightsView";
import { processAvatar } from "src/util/avatarActions";
import { Sort } from "src/util/constants";
import myScrollTo from "src/util/myScrollTo";

interface SidebarRootViewProps {
  sideBarApi: (api: { createNewContact: () => void }) => void;
  createDefaultPluginFolder: () => Promise<void>;
}

const importVCFContacts = async (fileContent: string, app: App, settings: ContactsPluginSettings) => {
  if (fileContent === '') return;

  let imported = 0;
  let skipped = 0;

  // Use generator to avoid double parsing and reduce memory usage
  for await (const [slug, record] of vcard.parse(fileContent)) {
    if (slug) {
      const mdContent = mdRender(record, settings.defaultHashtag);
      const filename = slug + '.md';
      createContactFile(app, settings.contactsFolder, mdContent, filename);
      imported++;
    } else {
      // Contact has no valid name/slug
      console.warn("Skipping contact without name", record);
      skipped++;
    }
  }

  if (skipped > 0) new Notice(`Skipped ${skipped} contact(s) without name information`);
  if (imported > 0) new Notice(`Imported ${imported} contact(s)`);
};

export const SidebarRootView = (props: SidebarRootViewProps) => {
	const app = getApp();
  const { vault, workspace } = app;
  const [contacts, setContacts] = React.useState<Contact[]>([]);
  const [displayInsightsView, setDisplayInsightsView] = React.useState<boolean>(false);
	const [sort, setSort] = React.useState<Sort>(Sort.NAME);
  let mySettings:ContactsPluginSettings = getSettings();
  const myHookSettings: ContactsPluginSettings|undefined = useSettings();

	const parseContacts = () => {
    if (!mySettings) {
      return;
    }

		const contactsFolder = vault.getAbstractFileByPath(
			normalizePath(mySettings.contactsFolder)
		)

		if (!(contactsFolder instanceof TFolder)) {
			setContacts([]);
			return;
		}

    const contactFiles = findContactFiles(contactsFolder);
		getFrontmatterFromFiles(contactFiles).then((contactsData) =>{
			setContacts(contactsData);
		});
	};

  React.useEffect(() => {
    if (myHookSettings !== undefined) {
      // Run your function here, e.g., parseContacts
      mySettings = myHookSettings;
      parseContacts();
    }
  }, [myHookSettings]);



  React.useEffect(() => {
    props.sideBarApi({ createNewContact });
  }, []);

	React.useEffect(() => {
		const updateFiles = (file: TFile) => {
			setTimeout(() => {
				if (isFileInFolder(file)) {
					parseContacts();
				}
			}, 450); // place our update after obsidian has a opportunity to run some code
		};

		vault.on("create", updateFiles);
		vault.on("modify", updateFiles);
		vault.on("rename", updateFiles);
		vault.on("delete", updateFiles);

		return () => {
			vault.off("create", updateFiles);
			vault.off("modify", updateFiles);
			vault.off("rename", updateFiles);
			vault.off("delete", updateFiles);
		};
	}, [vault, mySettings.contactsFolder]);


  React.useEffect(() => {

    const view = workspace.getActiveViewOfType(MarkdownView);
    myScrollTo.handleOpenWhenNoLeafEventYet(view?.leaf);

    workspace.on("active-leaf-change",  myScrollTo.handleLeafEvent);

    return () => {
      myScrollTo.clearDebounceTimer();
      workspace.off("active-leaf-change",  myScrollTo.handleLeafEvent);
    };
  }, [workspace]);

  async function createNewContact() {
      const records = await vcard.createEmpty();
      const mdContent = mdRender(records, settings.defaultHashtag);
      createContactFile(app, settings.contactsFolder, mdContent, createFileName(records))
  }

	return (
		<div className="contacts-sidebar">
      { displayInsightsView ?
        <InsightsView
          setDisplayInsightsView={setDisplayInsightsView}
          processContacts={contacts}
        />
      :
        <>
        <div className="contacts-menu">
          <div className="nav-header">
              <HeaderView
                onSortChange={setSort}
                importVCF={() => {
                  openFilePicker('.vcf').then(async (fileContent: string) => {
<<<<<<< HEAD
                    if (fileContent === '') {
                      return;
                    } else {
                      const records = await vcard.parse(fileContent);
                      for (const record of records) {
                        const mdContent = mdRender(record, mySettings.defaultHashtag);
                        createContactFile(app, mySettings.contactsFolder, mdContent, createFileName(record))
                      }
                    }
=======
                    await importVCFContacts(fileContent, app, settings);
>>>>>>> 0f80ef3d
                  })
                }}
                exportAllVCF={async() => {
                  const allContactFiles = contacts.map((contact)=> contact.file)
                  const {vcards, errors} = await vcard.toString(allContactFiles);
                  errors.forEach((err) => {
                    new Notice(`${err.message} in file skipping ${err.file}`);
                  })
                  saveVcardFilePicker(vcards)
                }}
<<<<<<< HEAD
                onCreateContact={async () => {
                  const records = await vcard.createEmpty();
                  const mdContent = mdRender(records, mySettings.defaultHashtag);
                  createContactFile(app, mySettings.contactsFolder, mdContent, createFileName(records))
                }}
=======
                onCreateContact={createNewContact}
>>>>>>> 0f80ef3d
                setDisplayInsightsView={setDisplayInsightsView}
                sort={sort}
              />
            <div className="nav-actionable-container">

            </div>
          </div>
        </div>
        <div className="contacts-view">
          { contacts.length > 0 ?
            <ContactsListView
              contacts={contacts}
              sort={sort}
              processAvatar={(contact :Contact) => {
                (async () => {
                  try {
                    await processAvatar(contact);
                    setTimeout(() => { parseContacts() }, 50);
                  } catch (err) {
                    new Notice(err.message);
                  }
                })();
              }}
              exportVCF={(contactFile: TFile) => {
                (async () => {
                  const {vcards, errors} = await vcard.toString([contactFile])
                  errors.forEach((err) => {
                    new Notice(`${err.message} in file skipping ${err.file}`);
                  })
                  saveVcardFilePicker(vcards, contactFile)
                })();
              }} />
          :
            <>
              {!mySettings.contactsFolder ?
                <div className="action-card">
                  <div className="action-card-content">
                    <p>
                      Your contacts folder is currently set to the <strong>root of your vault</strong>. We recommend setting to a specific folder to reduce processing requirements.
                    </p>
                    <p>
                      <button onClick={props.createDefaultPluginFolder} className="mod-cta action-card-button">Make Contacts folder</button>
                    </p>
                  </div>
                </div>
              : null }

              <div className="action-card">
                <div className="action-card-content">
                  <p><b>No contacts found</b> It looks like you haven’t added any contacts yet. Use the icons above to:</p>
                  <ul>
                    <li>Create a new contact manually</li>
                    <li>Import a <code>.vcf</code> file from another app</li>
                  </ul>
                </div>
              </div>
            </>
          }
        </div>
        </>
      }
    </div>
  );
};<|MERGE_RESOLUTION|>--- conflicted
+++ resolved
@@ -1,19 +1,9 @@
-<<<<<<< HEAD
-import { effect } from "@preact/signals-core";
-import { MarkdownView, normalizePath, Notice, TFile, TFolder } from "obsidian";
-=======
 import { App, MarkdownView, normalizePath, Notice, TFile, TFolder } from "obsidian";
->>>>>>> 0f80ef3d
 import * as React from "react";
 import { Contact, getFrontmatterFromFiles, mdRender } from "src/contacts";
 import { vcard } from "src/contacts/vcard";
 import { getApp } from "src/context/sharedAppContext";
-<<<<<<< HEAD
 import { getSettings, settings } from "src/context/sharedSettingsContext";
-=======
-import { getSettings, onSettingsChange } from "src/context/sharedSettingsContext";
-import { ContactsPluginSettings } from "src/settings/settings.d";
->>>>>>> 0f80ef3d
 import {
   createContactFile,
   createFileName,
@@ -96,6 +86,11 @@
     }
   }, [myHookSettings]);
 
+  // React.useEffect(() => {
+  //   return () => {
+  //     offSettings();
+  //   };
+	// }, []);
 
 
   React.useEffect(() => {
@@ -140,8 +135,8 @@
 
   async function createNewContact() {
       const records = await vcard.createEmpty();
-      const mdContent = mdRender(records, settings.defaultHashtag);
-      createContactFile(app, settings.contactsFolder, mdContent, createFileName(records))
+      const mdContent = mdRender(records, mySettings.defaultHashtag);
+      createContactFile(app, mySettings.contactsFolder, mdContent, createFileName(records))
   }
 
 	return (
@@ -159,19 +154,7 @@
                 onSortChange={setSort}
                 importVCF={() => {
                   openFilePicker('.vcf').then(async (fileContent: string) => {
-<<<<<<< HEAD
-                    if (fileContent === '') {
-                      return;
-                    } else {
-                      const records = await vcard.parse(fileContent);
-                      for (const record of records) {
-                        const mdContent = mdRender(record, mySettings.defaultHashtag);
-                        createContactFile(app, mySettings.contactsFolder, mdContent, createFileName(record))
-                      }
-                    }
-=======
-                    await importVCFContacts(fileContent, app, settings);
->>>>>>> 0f80ef3d
+                    await importVCFContacts(fileContent, app, mySettings);
                   })
                 }}
                 exportAllVCF={async() => {
@@ -182,15 +165,7 @@
                   })
                   saveVcardFilePicker(vcards)
                 }}
-<<<<<<< HEAD
-                onCreateContact={async () => {
-                  const records = await vcard.createEmpty();
-                  const mdContent = mdRender(records, mySettings.defaultHashtag);
-                  createContactFile(app, mySettings.contactsFolder, mdContent, createFileName(records))
-                }}
-=======
                 onCreateContact={createNewContact}
->>>>>>> 0f80ef3d
                 setDisplayInsightsView={setDisplayInsightsView}
                 sort={sort}
               />
